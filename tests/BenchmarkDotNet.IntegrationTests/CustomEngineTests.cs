﻿using System;
using System.Linq;
using System.Collections.Generic;
using BenchmarkDotNet.Attributes;
using Xunit;
using Xunit.Abstractions;
using BenchmarkDotNet.Running;
using BenchmarkDotNet.Configs;
using BenchmarkDotNet.Jobs;
using BenchmarkDotNet.Engines;
using BenchmarkDotNet.Reports;
using BenchmarkDotNet.Characteristics;

namespace BenchmarkDotNet.IntegrationTests
{
    public class CustomEngineTests : BenchmarkTestExecutor
    {
        private const string SetupMessage = "// Setup got called";
        private const string EngineRunMessage = "// EngineRun got called";
        private const string CleanupMessage = "// Cleanup got called";

        public CustomEngineTests(ITestOutputHelper output) : base(output)
        {
        }

        [Fact]
        public void CustomEnginesAreSupported()
        {
            var config = ManualConfig.CreateEmpty()
                .With(new Job(Job.Dry) { Infrastructure = { EngineFactory = new CustomFactory() } });

            var summary = CanExecute<SimpleBenchmark>(config, fullValidation: false);

            AssertMessageGotDisplayed(summary, SetupMessage);
            AssertMessageGotDisplayed(summary, EngineRunMessage);
            AssertMessageGotDisplayed(summary, CleanupMessage);
        }

        private static void AssertMessageGotDisplayed(Summary summary, string message)
        {
            Assert.True(summary.Reports.Any(report => report.ExecuteResults.Any(executeResult => executeResult.ExtraOutput.Any(line => line == message))), $"{message} should have been printed by custom Engine");
        }

        public class SimpleBenchmark
        {
            [Setup]
            public void Setup() => Console.WriteLine(SetupMessage);

            [Cleanup]
            public void Cleanup() => Console.WriteLine(CleanupMessage);

            [Benchmark]
            public void Empty() { }
        }

        public class CustomFactory : IEngineFactory
        {
            public IEngine Create(EngineParameters engineParameters) 
                => new CustomEngine
                {
                    CleanupAction = engineParameters.CleanupAction,
                    SetupAction = engineParameters.SetupAction
                };
        }

        public class CustomEngine : IEngine
        {
            public RunResults Run()
            {
                Console.WriteLine(EngineRunMessage);

                return new RunResults(
                    new List<Measurement>() { default(Measurement) }, 
                    new List<Measurement>() { default(Measurement) },
<<<<<<< HEAD
                    default(GcStats));
=======
                    false);
>>>>>>> 4b6ea91b
            }

            public Job TargetJob { get; }
            public long OperationsPerInvoke { get; }
            public Action SetupAction { get; set; }
            public Action CleanupAction { get; set; }
            public Action<long> MainAction { get; }
            public Action<long> IdleAction { get; }
            public bool IsDiagnoserAttached { get; }
            public IResolver Resolver { get; }

            public Measurement RunIteration(IterationData data) { throw new NotImplementedException(); }
            public void WriteLine() { }
            public void WriteLine(string line) { }
            public void PreAllocate() { }
            public void Jitting() { }
        }
    }
}<|MERGE_RESOLUTION|>--- conflicted
+++ resolved
@@ -72,11 +72,8 @@
                 return new RunResults(
                     new List<Measurement>() { default(Measurement) }, 
                     new List<Measurement>() { default(Measurement) },
-<<<<<<< HEAD
+                    false,
                     default(GcStats));
-=======
-                    false);
->>>>>>> 4b6ea91b
             }
 
             public Job TargetJob { get; }
