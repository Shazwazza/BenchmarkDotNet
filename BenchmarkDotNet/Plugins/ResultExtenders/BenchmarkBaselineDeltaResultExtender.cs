﻿using System;
using System.Collections.Generic;
using BenchmarkDotNet.Reports;
using System.Linq;
using BenchmarkDotNet.Statistic;

namespace BenchmarkDotNet.Plugins.ResultExtenders
{
    // Built to implement https://github.com/PerfDotNet/BenchmarkDotNet/issues/64
    public class BenchmarkBaselineDeltaResultExtender : IBenchmarkResultExtender
    {
        public string ColumnName { get; private set; }

        public BenchmarkBaselineDeltaResultExtender()
        {
            ColumnName = $"+/- Delta";
        }

        public IList<string> GetExtendedResults(IList<Tuple<BenchmarkReport, StatSummary>> reports, TimeUnit timeUnit)
        {
            var benchmarks = reports.Select(r => r.Item1.Benchmark).Distinct();
            var baselineCount = benchmarks.Count(b => b.Target.Baseline);
            if (baselineCount != 1)
                return null;

            var results = new List<string>(reports.Count);

            // Sanity check, make sure at least one benchmark is a Baseline!
            if (reports.Any(r => r.Item1.Benchmark.Target.Baseline) == false)
            {
                foreach (var item in reports)
                    results.Add("-");
                return results;
            }

            foreach (var item in reports)
            {
                double baseline = 0;
                if (item.Item1.Parameters != null)
<<<<<<< HEAD
                {
                    var firstMatch = 
                        reports.FirstOrDefault(r => r.Item1.Benchmark.Target.Baseline &&
                                                    r.Item1.Parameters.IntParam == item.Item1.Parameters.IntParam);
                    if (firstMatch != null)
                        baseline = firstMatch.Item2.OperationsPerSeconds.Mean;
                }
                else
                {
                    var firstMatch = reports.First(r => r.Item1.Benchmark.Target.Baseline);
                    if (firstMatch != null)
                        baseline = firstMatch.Item2.OperationsPerSeconds.Mean;
                }

                var current = item.Item2.OperationsPerSeconds.Mean;
                double diff = 0;
                if (baseline != 0) // This can happen if we found no matching result
                    diff = (current - baseline) / baseline * 100.0;

=======
                    baseline = reports.First(r => r.Item1.Benchmark.Target.Baseline &&
                                                  r.Item1.Parameters.IntParam == item.Item1.Parameters.IntParam)
                                      .Item2.Mean;
                else
                    baseline = reports.First(r => r.Item1.Benchmark.Target.Baseline)
                                      .Item2.Mean;
                var current = item.Item2.Mean;
                var diff = (current - baseline) / baseline * 100.0;
>>>>>>> 140deccc
                if (item.Item1.Benchmark.Target.Baseline)
                    results.Add("-");
                else
                    results.Add(diff.ToString("N1") + "%");
            }
            return results;
        }
    }
}<|MERGE_RESOLUTION|>--- conflicted
+++ resolved
@@ -37,36 +37,25 @@
             {
                 double baseline = 0;
                 if (item.Item1.Parameters != null)
-<<<<<<< HEAD
                 {
                     var firstMatch = 
                         reports.FirstOrDefault(r => r.Item1.Benchmark.Target.Baseline &&
                                                     r.Item1.Parameters.IntParam == item.Item1.Parameters.IntParam);
                     if (firstMatch != null)
-                        baseline = firstMatch.Item2.OperationsPerSeconds.Mean;
+                        baseline = firstMatch.Item2.Mean;
                 }
                 else
                 {
                     var firstMatch = reports.First(r => r.Item1.Benchmark.Target.Baseline);
                     if (firstMatch != null)
-                        baseline = firstMatch.Item2.OperationsPerSeconds.Mean;
+                        baseline = firstMatch.Item2.Mean;
                 }
 
-                var current = item.Item2.OperationsPerSeconds.Mean;
+                var current = item.Item2.Mean;
                 double diff = 0;
                 if (baseline != 0) // This can happen if we found no matching result
                     diff = (current - baseline) / baseline * 100.0;
 
-=======
-                    baseline = reports.First(r => r.Item1.Benchmark.Target.Baseline &&
-                                                  r.Item1.Parameters.IntParam == item.Item1.Parameters.IntParam)
-                                      .Item2.Mean;
-                else
-                    baseline = reports.First(r => r.Item1.Benchmark.Target.Baseline)
-                                      .Item2.Mean;
-                var current = item.Item2.Mean;
-                var diff = (current - baseline) / baseline * 100.0;
->>>>>>> 140deccc
                 if (item.Item1.Benchmark.Target.Baseline)
                     results.Add("-");
                 else
