--- conflicted
+++ resolved
@@ -38,18 +38,12 @@
                 competitionName = $"BenchmarkRun-{benchmarkRunIndex:##000}-{DateTime.Now:yyyy-MM-dd-hh-mm-ss}";
             using (var logStreamWriter = new StreamWriter(competitionName + ".log"))
             {
-<<<<<<< HEAD
-                var logger = new BenchmarkCompositeLogger(Plugins.CompositeLogger,
-                    new BenchmarkStreamLogger(logStreamWriter));
+                var logger = new BenchmarkCompositeLogger(Plugins.CompositeLogger, new BenchmarkStreamLogger(logStreamWriter));
                 var reports = Run(benchmarks, logger, competitionName);
-=======
-                var logger = new BenchmarkCompositeLogger(Plugins.CompositeLogger, new BenchmarkStreamLogger(logStreamWriter));
-                var reports = Run(benchmarks, logger);
                 if (baselineCount == 1)
                     Plugins.CompositeExporter.ExportToFile(reports, competitionName, Plugins.ResultExtenders);
                 else
                     Plugins.CompositeExporter.ExportToFile(reports, competitionName);
->>>>>>> 70ea89c5
                 return reports;
             }
         }
@@ -90,9 +84,11 @@
             logger.WriteLineHeader("// ***** BenchmarkRunner: Finish  *****");
             logger.NewLine();
 
-<<<<<<< HEAD
             logger.WriteLineHeader("// * Export *");
-            var files = Plugins.CompositeExporter.ExportToFile(reports, competitionName);
+            var baselineCount = benchmarks.Count(b => b.Target.Baseline);
+            var files = baselineCount == 1 
+                ? Plugins.CompositeExporter.ExportToFile(reports, competitionName, Plugins.ResultExtenders) 
+                : Plugins.CompositeExporter.ExportToFile(reports, competitionName);
             foreach (var file in files)
                 logger.WriteLineInfo($"  {file}");
             logger.NewLine();
@@ -108,10 +104,7 @@
 
 
             logger.WriteLineHeader("// * Summary *");
-            BenchmarkMarkdownExporter.Default.Export(reports, logger);
-=======
             BenchmarkMarkdownExporter.Default.Export(reports, logger, Plugins.ResultExtenders);
->>>>>>> 70ea89c5
 
             var warnings = Plugins.CompositeAnalyser.Analyze(reports).ToList();
             if (warnings.Count > 0)
