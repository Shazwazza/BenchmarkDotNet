--- conflicted
+++ resolved
@@ -11,12 +11,8 @@
     public sealed class BenchmarkReport
     {
         public Benchmark Benchmark { get; }
-<<<<<<< HEAD
-        public IList<Measurement> AllMeasurements { get; }
+        public IReadOnlyList<Measurement> AllMeasurements { get; }
         public GcStats GcStats { get; }
-=======
-        public IReadOnlyList<Measurement> AllMeasurements { get; }
->>>>>>> a098106e
 
         public GenerateResult GenerateResult { get; }
         public BuildResult BuildResult { get; }
@@ -34,14 +30,9 @@
             Benchmark benchmark,
             GenerateResult generateResult,
             BuildResult buildResult,
-<<<<<<< HEAD
-            IList<ExecuteResult> executeResults,
-            IList<Measurement> allMeasurements, 
+            IReadOnlyList<ExecuteResult> executeResults,
+            IReadOnlyList<Measurement> allMeasurements, 
             GcStats gcStats)
-=======
-            IReadOnlyList<ExecuteResult> executeResults,
-            IReadOnlyList<Measurement> allMeasurements)
->>>>>>> a098106e
         {
             Benchmark = benchmark;
             GenerateResult = generateResult;
