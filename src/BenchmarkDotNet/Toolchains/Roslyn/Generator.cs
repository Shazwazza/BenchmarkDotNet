--- conflicted
+++ resolved
@@ -27,13 +27,8 @@
 
         protected override void GenerateBuildScript(BuildPartition buildPartition, ArtifactsPaths artifactsPaths)
         {
-<<<<<<< HEAD
             //TODO: For nuget refs i think we need to use the MsBuildArgument/Argument to tell msbuild to fetch nuget refs?
-
-            var prefix = RuntimeInformation.IsWindows() ? "" : "#!/bin/bash\n";
-=======
             string prefix = RuntimeInformation.IsWindows() ? "" : "#!/bin/bash\n";
->>>>>>> 1b4c7fa4
             var list = new List<string>();
             if (!RuntimeInformation.IsWindows())
                 list.Add("mono");
