--- conflicted
+++ resolved
@@ -1,10 +1,6 @@
 using System;
-<<<<<<< HEAD
-using System.IO;
+using BenchmarkDotNet.Jobs;
 using System.Linq;
-=======
-using BenchmarkDotNet.Jobs;
->>>>>>> 1b4c7fa4
 using BenchmarkDotNet.Loggers;
 using BenchmarkDotNet.Running;
 using BenchmarkDotNet.Toolchains.Results;
@@ -27,8 +23,7 @@
         }
 
         public BuildResult Build(GenerateResult generateResult, BuildPartition buildPartition, ILogger logger)
-<<<<<<< HEAD
-        {
+            => new DotNetCliCommand(
             //TODO: This doesn't actually use the generate script in the DotNetCliGenerator to do the building... so instead we'll do the nuget checks here as well for now
             // see: https://github.com/dotnet/BenchmarkDotNet/issues/804
             var nugetCommands = DotNetCliGenerator.GetNugetPackageCliCommands(buildPartition.RepresentativeBenchmarkCase, buildPartition.Resolver);
@@ -45,71 +40,6 @@
                     return BuildResult.Failure(generateResult, new Exception(addPackageResult.ProblemDescription));
             }
 
-            var extraArguments = DotNetCliGenerator.GetCustomArguments(buildPartition.RepresentativeBenchmarkCase, buildPartition.Resolver);
-
-            var restoreResult = DotNetCliCommandExecutor.ExecuteCommand(
-                CustomDotNetCliPath,
-                $"{RestoreCommand} {extraArguments}",
-                generateResult.ArtifactsPaths.BuildArtifactsDirectoryPath,
-                logger);
-
-            if (!restoreResult.IsSuccess)
-                return BuildResult.Failure(generateResult, new Exception(restoreResult.ProblemDescription));
-
-            var buildResult = Build(generateResult, buildPartition.BuildConfiguration, extraArguments, logger);
-
-            if (!buildResult.IsSuccess)
-            {
-                // dotnet cli could have succesfully builded the program, but returned 1 as exit code because it had some warnings
-                // so we need to check whether the exe exists or not, if it does then it is OK
-                if (File.Exists(generateResult.ArtifactsPaths.ExecutablePath))
-                {
-                    return BuildResult.Success(generateResult);
-                }
-
-                return BuildResult.Failure(generateResult, new Exception(buildResult.ProblemDescription));
-            }
-
-            return BuildResult.Success(generateResult);
-        }
-
-        private DotNetCliCommandExecutor.CommandResult Build(GenerateResult generateResult, string configuration, string extraArguments, ILogger logger)
-        {
-            var withoutDependencies = DotNetCliCommandExecutor.ExecuteCommand(
-                CustomDotNetCliPath,
-                $"{GetBuildCommand(TargetFrameworkMoniker, true, configuration)} {extraArguments}",
-                generateResult.ArtifactsPaths.BuildArtifactsDirectoryPath,
-                logger);
-
-            // at first we try to build the project without it's dependencies to save a LOT of time
-            // in 99% of the cases it will work (the host process is running so it must be compiled!)
-            if (withoutDependencies.IsSuccess)
-                return withoutDependencies;
-
-            // but the host process might have different runtime or was build in Debug, not Release, 
-            // which requires all dependencies to be build anyway
-            var withDependencies = DotNetCliCommandExecutor.ExecuteCommand(
-                CustomDotNetCliPath,
-                $"{GetBuildCommand(TargetFrameworkMoniker, false, configuration)} {extraArguments}",
-                generateResult.ArtifactsPaths.BuildArtifactsDirectoryPath,
-                logger);
-
-            if (withDependencies.IsSuccess)
-                return withDependencies;
-
-            // there are some crazy edge-cases, where executing dotnet build --no-restore AFTER dotnet restore will fail
-            // an example: ML.NET has default values like Configuration = Debug in Directory.Build.props file
-            // when we run dotnet restore for it, it restores for Debug. When we run dotnet build -c Release --no-restore, it fails because it can't find project.assets.json file
-            // The problem is that dotnet cli does not allow to set the configuration from console arguments
-            // But when we run dotnet build -c Release (without --no-restore) it's going to restore the right things for us ;)
-            return DotNetCliCommandExecutor.ExecuteCommand(
-                CustomDotNetCliPath,
-                $"{GetBuildCommand(TargetFrameworkMoniker, false, configuration)} {extraArguments}".Replace(" --no-restore", string.Empty),
-                generateResult.ArtifactsPaths.BuildArtifactsDirectoryPath,
-                logger);
-        }
-=======
-            => new DotNetCliCommand(
                     CustomDotNetCliPath, 
                     string.Empty, 
                     generateResult, 
@@ -117,6 +47,5 @@
                     buildPartition,
                     Array.Empty<EnvironmentVariable>())
                 .RestoreThenBuild();
->>>>>>> 1b4c7fa4
     }
 }