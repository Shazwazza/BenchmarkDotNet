--- conflicted
+++ resolved
@@ -1,10 +1,5 @@
-<<<<<<< HEAD
-﻿using System;
-using System.Collections.Generic;
+﻿using System.Collections.Generic;
 using System.IO;
-=======
-﻿using System.IO;
->>>>>>> 1b4c7fa4
 using System.Linq;
 using System.Text;
 using BenchmarkDotNet.Running;
@@ -85,21 +80,11 @@
 
         protected override void GenerateBuildScript(BuildPartition buildPartition, ArtifactsPaths artifactsPaths)
         {
-<<<<<<< HEAD
-            //TODO: This build script isn't actually used, so this logic is also duplicated in the DotNetCliBuilder, see https://github.com/dotnet/BenchmarkDotNet/issues/804
-
-            var nugetPackages = string.Join("call dotnet ", GetNugetPackageCliCommands(buildPartition.RepresentativeBenchmarkCase, buildPartition.Resolver));
-            string content = string.IsNullOrWhiteSpace(nugetPackages) ? string.Empty : (nugetPackages + Environment.NewLine) +
-                $"call dotnet {Builder.RestoreCommand} {GetCustomArguments(buildPartition.RepresentativeBenchmarkCase, buildPartition.Resolver)}{Environment.NewLine}" +
-                $"call dotnet {Builder.GetBuildCommand(TargetFrameworkMoniker, false, buildPartition.BuildConfiguration)} {GetCustomArguments(buildPartition.RepresentativeBenchmarkCase, buildPartition.Resolver)}";
-
-=======
             var content = new StringBuilder(300)
                 .AppendLine($"call {CliPath ?? "dotnet"} {DotNetCliCommand.GetRestoreCommand(artifactsPaths, buildPartition)}")
                 .AppendLine($"call {CliPath ?? "dotnet"} {DotNetCliCommand.GetBuildCommand(buildPartition)}")
                 .ToString();
             
->>>>>>> 1b4c7fa4
             File.WriteAllText(artifactsPaths.BuildScriptFilePath, content);
         }
 
@@ -116,8 +101,7 @@
 
         
 
-<<<<<<< HEAD
-            return string.Join(" ", msBuildArguments.Select(arg => arg.TextRepresentation));
+        
         }
 
         internal static IEnumerable<string> GetNugetPackageCliCommands(BenchmarkCase benchmarkCase, IResolver resolver)
@@ -128,9 +112,5 @@
             var nugetRefs = benchmarkCase.Job.ResolveValue(InfrastructureMode.NugetReferencesCharacteristic, resolver).OfType<NugetReference>();
 
             return nugetRefs.Select(x => $"add package {x.PackageName}{(string.IsNullOrWhiteSpace(x.PackageVersion) ? string.Empty : " -v " + x.PackageVersion)}");
-        }
-=======
-        
->>>>>>> 1b4c7fa4
     }
 }